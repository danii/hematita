--- conflicted
+++ resolved
@@ -7,13 +7,7 @@
 [dependencies]
 hashbrown = "0.11.2"
 itertools = "0.10.1"
-<<<<<<< HEAD
-genawaiter = "0.99.1"
-if_chain = "1.0.1"
-maplit = "1.0.2"
 visibility = "0.0.1"
-=======
->>>>>>> ff9a158e
 
 [dev-dependencies]
 diff = "0.1.12"